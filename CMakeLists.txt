cmake_minimum_required(VERSION 2.6)

project(tarantool C CXX)

set(CMAKE_MODULE_PATH "${CMAKE_CURRENT_SOURCE_DIR}/cmake" ${CMAKE_MODULE_PATH})
set(CMAKE_INCLUDE_PATH "${CMAKE_CURRENT_SOURCE_DIR}/cmake" ${CMAKE_INCLUDE_PATH})

include(CheckLibraryExists)
include(CheckIncludeFile)
include(CheckCCompilerFlag)
include(CheckSymbolExists)
include(CheckCSourceRuns)
include(CheckCXXSourceRuns)
include(TestBigEndian)
include(CheckFunctionExists)

find_program(ECHO echo)
find_program(XSLTPROC xsltproc)
find_program(XMLLINT xmllint)
find_program(JING jing)
find_program(LYNX lynx)
find_program(CAT cat)
find_program(GIT git)
find_program(RAGEL ragel)
find_program(CONFETTI confetti)
find_program(LD ld)
find_program(POD2MAN pod2man)


#
# This instructs the rest of the build system what product
# and what modules to produce.
#
set (TARANTOOL_PRODUCT "box")
set (TARANTOOL_MODULES "box")
set (TARANTOOL_CLIENTS "tarantool_checksum")
# Define PACKAGE macro in config.h
set (PACKAGE "Tarantool")

#
# Set default build type to Debug. This is to ease a developer's
# life. Release binaries are built by BuildBot automatically anyway.
#
if(NOT CMAKE_BUILD_TYPE)
    set(CMAKE_BUILD_TYPE Debug CACHE STRING
        "Choose the type of build, options are: None Debug Release RelWithDebInfo MinSizeRel."
        FORCE)
endif()

if(NOT DEFINED CMAKE_INSTALL_LIBDIR)
  set(CMAKE_INSTALL_LIBDIR lib)
endif(NOT DEFINED CMAKE_INSTALL_LIBDIR)

set(CMAKE_OBJC_FLAGS)
set(CMAKE_OBJCXX_FLAGS)

include(cmake/utils.cmake)

# the order is significant: we need to know os and compiler to configure libs
include(cmake/arch.cmake)
include(cmake/os.cmake)
include(cmake/compiler.cmake)
include(cmake/simd.cmake)
include(cmake/profile.cmake)

check_symbol_exists(MAP_ANON sys/mman.h HAVE_MAP_ANON)
check_symbol_exists(MAP_ANONYMOUS sys/mman.h HAVE_MAP_ANONYMOUS)
check_include_file(sys/time.h HAVE_SYS_TIME_H)
check_include_file(unwind.h HAVE_UNWIND_H)
check_include_file(cpuid.h HAVE_CPUID_H)

check_symbol_exists(O_DSYNC fcntl.h HAVE_O_DSYNC)
check_function_exists(fdatasync HAVE_FDATASYNC)
check_function_exists(memmem HAVE_MEMMEM)
check_function_exists(memrchr HAVE_MEMRCHR)

#
# Some versions of GNU libc define non-portable __libc_stack_end
# which we use to determine the end (or beginning, actually) of
# stack. Find whether or not it's present.
check_library_exists("" __libc_stack_end "" HAVE_LIBC_STACK_END)

set(HAVE_NON_C99_PTHREAD_H 0)
if (CMAKE_COMPILER_IS_GNUCC)

    set(CMAKE_REQUIRED_FLAGS "-std=gnu99 -Wall -fexceptions -pthread")
    check_symbol_exists(__pthread_cleanup_routine pthread.h test1)

    set(HAVE_NON_C99_PTHREAD_H OFF)
    if (test1)
        try_compile(HAVE_NON_C99_PTHREAD_H ${CMAKE_BINARY_DIR} 
            ${CMAKE_SOURCE_DIR}/cmake/pthread-broken-inline-test.c
            COMPILE_DEFINITIONS "-std=gnu99 -Wall -fexceptions")
    endif()
    unset(test1)

    if (HAVE_NON_C99_PTHREAD_H)
        message(WARNING "The system pthread.h is not compatible with the C99 mode."
            "A special workaround will be used during compilation."
            "If it does not work for you, please update system glibc.")
    endif()
endif()

#
# Enable 'make TAGS' target.
#
add_custom_target(TAGS COMMAND ctags -R --langmap=ObjectiveC:.m -e -f TAGS
    WORKING_DIRECTORY ${CMAKE_SOURCE_DIR})

#
# Define PACKAGE_VERSION -- a string constant with tarantool version.
#
set (CPACK_PACKAGE_VERSION_MAJOR "1")
set (CPACK_PACKAGE_VERSION_MINOR "5")
set (CPACK_PACKAGE_VERSION_PATCH "0")

set (PACKAGE_VERSION "")

# Get git version only if source directory has .git repository, this
# avoids git to search .git repository in parent
# directories.
#
if (EXISTS "${CMAKE_SOURCE_DIR}/.git")
	execute_process (COMMAND ${GIT} describe HEAD
		OUTPUT_VARIABLE PACKAGE_VERSION
		OUTPUT_STRIP_TRAILING_WHITESPACE
        WORKING_DIRECTORY ${CMAKE_SOURCE_DIR})
    if (PACKAGE_VERSION STREQUAL "")
        message (FATAL_ERROR "Failed to retrive git version.")
    endif()
endif()

set (VERSION_FILE "${CMAKE_SOURCE_DIR}/VERSION")

# Update version file or use it when there is no git
# repository within sources (source tarballs).
#
if (PACKAGE_VERSION STREQUAL "")
    if (NOT EXISTS "${VERSION_FILE}")
        message (FATAL_ERROR "Version file ${VERSION_FILE} does not exists.")
    endif()
    message (WARNING "Using version from version file ${VERSION_FILE}")
	execute_process (COMMAND ${CAT} ${VERSION_FILE}
		OUTPUT_VARIABLE PACKAGE_VERSION
		OUTPUT_STRIP_TRAILING_WHITESPACE)
    if (PACKAGE_VERSION STREQUAL "")
        message (FATAL_ERROR "Unable to retrive version from git or ${VERSION_FILE} file.")
    endif()
else()
	file(WRITE ${VERSION_FILE} "${PACKAGE_VERSION}\n")
endif()

#
# Specify where to look for include files.
#
include_directories("${PROJECT_SOURCE_DIR}")
include_directories("${PROJECT_SOURCE_DIR}/include")
include_directories("${PROJECT_BINARY_DIR}/include")
#
# Specify prefixes
#
if (NOT DEFINED CMAKE_SYSCONF_DIR)
    set (CMAKE_SYSCONF_DIR "etc")
endif()
if (NOT DEFINED CMAKE_LOCALSTATE_DIR)
    set (CMAKE_LOCALSTATE_DIR "var")
endif()
if (NOT DEFINED CMAKE_MAN_DIR)
    set (CMAKE_MAN_DIR "man")
endif()

#
# Specify system-specific Lua prefixes
#
if (NOT DEFINED LUA_SYSPATH)
    set (LUA_SYSPATH "")
endif()
if (NOT DEFINED LUA_SYSCPATH)
    set (LUA_SYSCPATH "")
endif()

#
# Specify Tarantool modules Lua prefixes
#
if (NOT DEFINED LUA_LIBPATH)
    set (LUA_LIBPATH "")
endif()
if (NOT DEFINED LUA_LIBCPATH)
    set (LUA_LIBCPATH "")
endif()

#
# Now handle all configuration options.
#
option(ENABLE_DOC "Enable building of documentation" OFF)

option(ENABLE_CLIENT "Enable building of console client" OFF)
if (ENABLE_CLIENT)
    set (TARANTOOL_CLIENTS ${TARANTOOL_CLIENTS} "tarantool")
endif()

option(ENABLE_TRACE "Enable debug trace of tarantool_box execution to
a file specified in TARANTOOL_TRACE environment variable" ON)

option(ENABLE_BACKTRACE "Enable output of fiber backtrace information in 'show
fiber' administrative command. Only works on x86 architectures, if compiled
with gcc. If GNU binutils and binutils-dev libraries are installed, backtrace
is output with resolved function (symbol) names. Otherwise only frame
addresses are printed." ${CMAKE_COMPILER_IS_GNUCC})

set (HAVE_BFD False)
if (ENABLE_BACKTRACE)
    if (NOT ${CMAKE_COMPILER_IS_GNUCC} OR
        NOT (${CMAKE_SYSTEM_PROCESSOR} MATCHES "86|amd64"))
        # We only know this option to work with gcc
        # on x86 architecture.
        message (FATAL_ERROR "ENABLE_BACKTRACE option is set but the system is not x86 based (${CMAKE_SYSTEM_PROCESSOR}) or the compiler is not GNU GCC (${CMAKE_C_COMPILER}).")
    endif()
    # Use GNU bfd if present.
    check_library_exists (bfd bfd_init ""  HAVE_BFD_LIB)
    set(CMAKE_REQUIRED_DEFINITIONS -DPACKAGE=${PACKAGE} -DPACKAGE_VERSION=${PACKAGE_VERSION})
    check_include_file(bfd.h HAVE_BFD_H)
    set(CMAKE_REQUIRED_DEFINITIONS)
    if (HAVE_BFD_LIB AND HAVE_BFD_H)
        set (HAVE_BFD True)
    endif()
endif()

option(ENABLE_STATIC "Perform static linking whenever possible." OFF)
if (ENABLE_STATIC)
    add_compile_flags("C;CXX" "-static")
endif()

#
# On CentOS the default gcc is way older than gcc 4.6, required
# to compile Tarantool. To make the package compiled with gcc 4.6
# usable on a system which has only gcc 4.1, statically link with
# builtin libgcc by default.
#
#if (CMAKE_COMPILER_IS_GNUCC AND NOT CMAKE_COMPILER_IS_CLANG)
#    add_compile_flags("C;CXX;OBJC;OBJCXX" "-static-libgcc")
#endif()

##
## Third-Party libraries
##

#
# Since we *optionally* build bundled libs, a direct build
# dependency between tarantool_box and libluajit/libobjc won't
# work: add an empty custom target for this dependency instead.
# If a bundled objc or luajit is built, it is added to the
# dependency list of build_bundled_libs target.
#

add_custom_target(build_bundled_libs)

#
# LibLUAJIT
#
include(luajit)

#
<<<<<<< HEAD
# LibOBJC
#
set (ENABLE_BUNDLED_LIBOBJC_DEFAULT ON)
if (TARGET_OS_DARWIN)
    set (ENABLE_BUNDLED_LIBOBJC_DEFAULT OFF)
endif()
option(ENABLE_BUNDLED_LIBOBJC "Enable building of the bundled libobjc" ${ENABLE_BUNDLED_LIBOBJC_DEFAULT})

if (ENABLE_BUNDLED_LIBOBJC)
    include(BuildLibOBJC)
    libobjc_build()
    add_dependencies(build_bundled_libs objc)
    set(HAVE_LIBOBJC_BUNDLED ON)
else()
    if (CMAKE_COMPILER_IS_GNUCC)
        # Use compiler's objc library
        add_compile_flags("OBJC;OBJCXX" "-objc")
        set(LIBOBJC_LIBRARIES objc)
        message(STATUS "Use gcc Objective-C runtime")
    else()
        set(LIBOBJC_FIND_REQUIRED ON)
        find_package(LibOBJC)
    endif()
endif()

#
# MySQL & PgSQL
#
include(BuildSQL)


#
=======
>>>>>>> f9697c24
# LibEV
#

#
# Currently our code uses libev with #define EV_MULTIPLICITY 0.
# This option means that libev has a global variable with
# struct ev_loop data.
# Such design is not compatible with the dynamic version of libev
# provided by distros.
set(ENABLE_BUNDLED_LIBEV ON)
include(BuildLibEV)
libev_build()
add_dependencies(build_bundled_libs ev)

#
# LibEIO
#
option(ENABLE_BUNDLED_LIBEIO "Enable building of the bundled libeio" ON)

if (ENABLE_BUNDLED_LIBEIO)
    include(BuildLibEIO)
    libeio_build()
    add_dependencies(build_bundled_libs eio)
else()
    set(LIBEIO_FIND_REQUIRED ON)
    find_package(LibEIO)
endif()


#
# LibCORO
#

#
# Tarantool uses 'coro' (coroutines) library to implement
# cooperative multi-tasking. Since coro.h is included
# universally, define the underlying implementation switch
# in the top level CMakeLists.txt, to ensure a consistent
# header file layout across the entire project.
#
set(ENABLE_BUNDLED_LIBCORO ON)
include(BuildLibCORO)
libcoro_build()
add_dependencies(build_bundled_libs coro)

if (${CMAKE_SYSTEM_PROCESSOR} MATCHES "86" OR ${CMAKE_SYSTEM_PROCESSOR} MATCHES "amd64")
    add_definitions("-DCORO_ASM")
else()
    add_definitions("-DCORO_SJLJ")
endif()


#
# LibGOPT
#

include(BuildLibGOPT)
libgopt_build()
add_dependencies(build_bundled_libs gopt)

#
# LibCJSON
#

include(BuildLibCJSON)
libcjson_build()
add_dependencies(build_bundled_libs cjson)

#
# Third-Party misc
#

include(BuildMisc)
libmisc_build()
add_dependencies(build_bundled_libs misc)

option(ENABLE_RPM "Enable install of a RPM specific files" OFF)

# cpack config. called package.cmake to avoid
# conflicts with the global CPack.cmake (On MacOS X
# file names are case-insensitive)
#
include (cmake/package.cmake)
#
# RPM build environment
# CPACK is only used for .tar.gz package generation.
# To build an RPM we need a source package,
# so rpm.cmake depends on package.cmake.
#
include (cmake/rpm.cmake)

add_subdirectory(cfg)
add_subdirectory(connector)
add_subdirectory(src)
add_subdirectory(extra)
add_subdirectory(client)
add_subdirectory(test)
add_subdirectory(doc)

install (FILES README.md LICENSE doc/box-protocol.txt
         DESTINATION share/doc/tarantool)

#
# tarantool info summary (used in server version output)
#
set(TARANTOOL_OPTIONS "-DCMAKE_INSTALL_PREFIX=${CMAKE_INSTALL_PREFIX}")
set(TARANTOOL_OPTIONS "${TARANTOOL_OPTIONS} -DENABLE_STATIC=${ENABLE_STATIC}")
set(TARANTOOL_OPTIONS "${TARANTOOL_OPTIONS} -DENABLE_TRACE=${ENABLE_TRACE} -DENABLE_BACKTRACE=${ENABLE_BACKTRACE}")
set(TARANTOOL_OPTIONS "${TARANTOOL_OPTIONS} -DENABLE_CLIENT=${ENABLE_CLIENT}")
set(TARANTOOL_BUILD "${CMAKE_SYSTEM_NAME}-${CMAKE_SYSTEM_PROCESSOR}-${CMAKE_BUILD_TYPE}")
set(TARANTOOL_C_COMPILER ${CMAKE_C_COMPILER})
set(TARANTOOL_CXX_COMPILER ${CMAKE_CXX_COMPILER})

#
# Output compile-time defines into config.h. Do it at the end
# of the script to make sure all variables are set.
#
configure_file(
    "${PROJECT_SOURCE_DIR}/include/config.h.cmake"
    "${PROJECT_BINARY_DIR}/include/config.h"
    )
configure_file(
    "${PROJECT_SOURCE_DIR}/doc/tnt.ent.cmake"
    "${PROJECT_BINARY_DIR}/doc/tnt.ent"
    )

configure_file(
    "${PROJECT_SOURCE_DIR}/doc/www-data.in/download.cmake"
    "${PROJECT_BINARY_DIR}/doc/www-data.in/download"
    )
message (STATUS "")
message (STATUS "Tarantool configuration is complete:")
message (STATUS "")
message (STATUS "VERSION: ${PACKAGE_VERSION}")
message (STATUS "BUILD: ${TARANTOOL_BUILD}")
message (STATUS "C_COMPILER: ${TARANTOOL_C_COMPILER}")
message (STATUS "CXX_COMPILER: ${TARANTOOL_CXX_COMPILER}")
message (STATUS "C_FLAGS:${TARANTOOL_C_FLAGS}")
message (STATUS "CXX_FLAGS:${TARANTOOL_CXX_FLAGS}")
message (STATUS "PREFIX: ${CMAKE_INSTALL_PREFIX}")
message (STATUS "MODULES: ${TARANTOOL_MODULES}")
message (STATUS "ENABLE_STATIC: ${ENABLE_STATIC}")
message (STATUS "ENABLE_SSE2: ${ENABLE_SSE2}")
message (STATUS "ENABLE_AVX: ${ENABLE_AVX}")
message (STATUS "ENABLE_GCOV: ${ENABLE_GCOV}")
message (STATUS "ENABLE_GPROF: ${ENABLE_GPROF}")
message (STATUS "ENABLE_TRACE: ${ENABLE_TRACE}")
message (STATUS "ENABLE_BACKTRACE: ${ENABLE_BACKTRACE} (symbol resolve: ${HAVE_BFD})")
message (STATUS "ENABLE_CLIENT: ${ENABLE_CLIENT}")
message (STATUS "ENABLE_BUNDLED_LUAJIT: ${ENABLE_BUNDLED_LUAJIT}")
message (STATUS "ENABLE_BUNDLED_LIBOBJC: ${ENABLE_BUNDLED_LIBOBJC}")
message (STATUS "ENABLE_BUNDLED_LIBEV: ${ENABLE_BUNDLED_LIBEV}")
message (STATUS "ENABLE_BUNDLED_LIBEIO: ${ENABLE_BUNDLED_LIBEIO}")
message (STATUS "ENABLE_BUNDLED_LIBCORO: ${ENABLE_BUNDLED_LIBCORO}")
message (STATUS "ENABLE_DOC: ${ENABLE_DOC}")
message (STATUS "")
message (STATUS "To view or modify configuration results, check out CMakeCache.txt.")
message (STATUS "")<|MERGE_RESOLUTION|>--- conflicted
+++ resolved
@@ -261,41 +261,12 @@
 include(luajit)
 
 #
-<<<<<<< HEAD
-# LibOBJC
-#
-set (ENABLE_BUNDLED_LIBOBJC_DEFAULT ON)
-if (TARGET_OS_DARWIN)
-    set (ENABLE_BUNDLED_LIBOBJC_DEFAULT OFF)
-endif()
-option(ENABLE_BUNDLED_LIBOBJC "Enable building of the bundled libobjc" ${ENABLE_BUNDLED_LIBOBJC_DEFAULT})
-
-if (ENABLE_BUNDLED_LIBOBJC)
-    include(BuildLibOBJC)
-    libobjc_build()
-    add_dependencies(build_bundled_libs objc)
-    set(HAVE_LIBOBJC_BUNDLED ON)
-else()
-    if (CMAKE_COMPILER_IS_GNUCC)
-        # Use compiler's objc library
-        add_compile_flags("OBJC;OBJCXX" "-objc")
-        set(LIBOBJC_LIBRARIES objc)
-        message(STATUS "Use gcc Objective-C runtime")
-    else()
-        set(LIBOBJC_FIND_REQUIRED ON)
-        find_package(LibOBJC)
-    endif()
-endif()
-
-#
 # MySQL & PgSQL
 #
 include(BuildSQL)
 
 
 #
-=======
->>>>>>> f9697c24
 # LibEV
 #
 
