name: ubuntu_21_04

on:
  push:
  pull_request:
  repository_dispatch:
    types: [backend_automation]
  workflow_dispatch:
    inputs:
      commit:
        description: "Commit id"
<<<<<<< HEAD
        required: false
=======
        required: true
>>>>>>> bc9a8b7a


jobs:
  ubuntu_21_04:
    # We want to run on external PRs, but not on our own internal PRs
    # as they'll be run by the push to the branch.
    if: ( github.event_name == 'push' ||
        github.event.pull_request.head.repo.full_name != github.repository ) &&
        ! endsWith(github.ref, '-notest')

    runs-on: ubuntu-20.04

    strategy:
      fail-fast: false

    steps:
      # Permissions correction is needed for self-host runners,
      # where work path is saved between different workflows runs.
      - name: correct permissions in working directory
        shell: bash
        run: |
          sudo chown -R $(id -u):$(id -g) .
      - uses: actions/checkout@v2.3.4
        with:
          fetch-depth: 0
          submodules: recursive
<<<<<<< HEAD
=======
      - uses: betanzos/check-commit-exist@v1
        with:
          commit: ${{ github.event.inputs.commit }}
          invert: 'false'
>>>>>>> bc9a8b7a
      - name: Checkout input commit hash
        run: |
          git checkout ${{ github.event.inputs.commit }}
      - uses: ./.github/actions/environment
      - name: packaging
        env:
          AWS_ACCESS_KEY_ID: ${{ secrets.AWS_ACCESS_KEY_ID }}
          AWS_SECRET_ACCESS_KEY: ${{ secrets.AWS_SECRET_ACCESS_KEY }}
          AWS_S3_ENDPOINT_URL: ${{ secrets.AWS_S3_ENDPOINT_URL }}
          LIVE_REPO_S3_DIR: ${{ secrets.LIVE_REPO_S3_DIR }}
          RELEASE_REPO_S3_DIR: ${{ secrets.RELEASE_REPO_S3_DIR }}
          GPG_SECRET_KEY: ${{ secrets.GPG_SECRET_KEY }}
          GPG_SIGN_KEY: ${{ secrets.GPG_SIGN_KEY }}
          OS: 'ubuntu'
          DIST: 'hirsute'
        uses: ./.github/actions/pack_and_deploy
      - name: call action to send Telegram message on failure
        env:
          TELEGRAM_TOKEN: ${{ secrets.TELEGRAM_CORE_TOKEN }}
          TELEGRAM_TO: ${{ secrets.TELEGRAM_CORE_TO }}
        uses: ./.github/actions/send-telegram-notify
        if: failure()
      - name: artifacts
        uses: actions/upload-artifact@v2
        if: failure()
        with:
          name: ubuntu-hirsute
          retention-days: 21
          path: build/usr/src/*/tarantool-*/test/var/artifacts<|MERGE_RESOLUTION|>--- conflicted
+++ resolved
@@ -9,11 +9,7 @@
     inputs:
       commit:
         description: "Commit id"
-<<<<<<< HEAD
-        required: false
-=======
         required: true
->>>>>>> bc9a8b7a
 
 
 jobs:
@@ -40,13 +36,10 @@
         with:
           fetch-depth: 0
           submodules: recursive
-<<<<<<< HEAD
-=======
       - uses: betanzos/check-commit-exist@v1
         with:
           commit: ${{ github.event.inputs.commit }}
           invert: 'false'
->>>>>>> bc9a8b7a
       - name: Checkout input commit hash
         run: |
           git checkout ${{ github.event.inputs.commit }}
