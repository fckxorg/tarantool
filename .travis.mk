#
# Travis CI rules
#

DOCKER_IMAGE:=packpack/packpack:ubuntu-zesty

all: package

package:
	git clone https://github.com/packpack/packpack.git packpack
	./packpack/packpack

test: test_$(TRAVIS_OS_NAME)

# Redirect some targets via docker
test_linux: docker_test_ubuntu
coverage: docker_coverage_ubuntu
source: docker_source_ubuntu
source_deploy: docker_source_deploy_ubuntu

docker_%:
	mkdir -p ~/.cache/ccache
	docker run \
		--rm=true --tty=true \
		--volume "${PWD}:/tarantool" \
		--volume "${HOME}/.cache:/cache" \
		--workdir /tarantool \
		-e XDG_CACHE_HOME=/cache \
		-e CCACHE_DIR=/cache/ccache \
		-e COVERALLS_TOKEN=${COVERALLS_TOKEN} \
		${DOCKER_IMAGE} \
		make -f .travis.mk $(subst docker_,,$@)

deps_ubuntu:
	sudo apt-get update && apt-get install -y -f \
		build-essential cmake coreutils sed \
		libreadline-dev libncurses5-dev libyaml-dev libssl-dev \
		libcurl4-openssl-dev libunwind-dev \
		python python-pip python-setuptools python-dev \
		python-msgpack python-yaml python-argparse python-six python-gevent \
		lcov ruby awscli

test_ubuntu: deps_ubuntu
	cmake . -DCMAKE_BUILD_TYPE=RelWithDebInfo
	make -j8
	cd test && /usr/bin/python test-run.py -j -1

deps_osx:
	brew install openssl readline --force
	sudo pip install python-daemon PyYAML
	sudo pip install six==1.9.0
	sudo pip install gevent==1.1.2

test_osx: deps_osx
	cmake . -DCMAKE_BUILD_TYPE=RelWithDebInfo
	# Increase the maximum number of open file descriptors on macOS
	sudo sysctl -w kern.maxfiles=20480 || :
	sudo sysctl -w kern.maxfilesperproc=20480 || :
	sudo launchctl limit maxfiles 20480 || :
	ulimit -S -n 20480 || :
	ulimit -n
	make -j8
<<<<<<< HEAD
	cd test && python test-run.py -j -1 unit/ app/ app-tap/ box/ box-tap/

coverage_ubuntu: deps_ubuntu
	cmake . -DCMAKE_BUILD_TYPE=Debug -DENABLE_GCOV=ON
	make -j8
	# Enable --long tests for coverage
	cd test && /usr/bin/python test-run.py -j -1 --long
	lcov --compat-libtool --directory src/ --capture --output-file coverage.info.tmp
	lcov --compat-libtool --remove coverage.info.tmp 'tests/*' 'third_party/*' '/usr/*' \
		--output-file coverage.info
	lcov --list coverage.info
	@if [ -n "$(COVERALLS_TOKEN)" ]; then \
		echo "Exporting code coverage information to coveralls.io"; \
		gem install coveralls-lcov; \
		echo coveralls-lcov --repo-token [FILTERED] coverage.info; \
		coveralls-lcov --repo-token $(COVERALLS_TOKEN) coverage.info; \
	fi;
=======
	cd test && python test-run.py unit/ app/ app-tap/ box/ box-tap/

source_ubuntu:
	git clone https://github.com/packpack/packpack.git packpack
	make -f ./packpack/pack/Makefile TARBALL_COMPRESSOR=gz tarball

source_deploy_ubuntu:
	aws --endpoint-url "${AWS_S3_ENDPOINT_URL}" s3 \
		cp build/*.tar.gz "s3://tarantool-${TRAVIS_BRANCH}-src/" \
		--acl public-read
>>>>>>> eaa963cf
<|MERGE_RESOLUTION|>--- conflicted
+++ resolved
@@ -60,7 +60,6 @@
 	ulimit -S -n 20480 || :
 	ulimit -n
 	make -j8
-<<<<<<< HEAD
 	cd test && python test-run.py -j -1 unit/ app/ app-tap/ box/ box-tap/
 
 coverage_ubuntu: deps_ubuntu
@@ -78,8 +77,6 @@
 		echo coveralls-lcov --repo-token [FILTERED] coverage.info; \
 		coveralls-lcov --repo-token $(COVERALLS_TOKEN) coverage.info; \
 	fi;
-=======
-	cd test && python test-run.py unit/ app/ app-tap/ box/ box-tap/
 
 source_ubuntu:
 	git clone https://github.com/packpack/packpack.git packpack
@@ -88,5 +85,4 @@
 source_deploy_ubuntu:
 	aws --endpoint-url "${AWS_S3_ENDPOINT_URL}" s3 \
 		cp build/*.tar.gz "s3://tarantool-${TRAVIS_BRANCH}-src/" \
-		--acl public-read
->>>>>>> eaa963cf
+		--acl public-read