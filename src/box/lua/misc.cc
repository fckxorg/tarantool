/*
 * Copyright 2010-2016, Tarantool AUTHORS, please see AUTHORS file.
 *
 * Redistribution and use in source and binary forms, with or
 * without modification, are permitted provided that the following
 * conditions are met:
 *
 * 1. Redistributions of source code must retain the above
 *    copyright notice, this list of conditions and the
 *    following disclaimer.
 *
 * 2. Redistributions in binary form must reproduce the above
 *    copyright notice, this list of conditions and the following
 *    disclaimer in the documentation and/or other materials
 *    provided with the distribution.
 *
 * THIS SOFTWARE IS PROVIDED BY <COPYRIGHT HOLDER> ``AS IS'' AND
 * ANY EXPRESS OR IMPLIED WARRANTIES, INCLUDING, BUT NOT LIMITED
 * TO, THE IMPLIED WARRANTIES OF MERCHANTABILITY AND FITNESS FOR
 * A PARTICULAR PURPOSE ARE DISCLAIMED. IN NO EVENT SHALL
 * <COPYRIGHT HOLDER> OR CONTRIBUTORS BE LIABLE FOR ANY DIRECT,
 * INDIRECT, INCIDENTAL, SPECIAL, EXEMPLARY, OR CONSEQUENTIAL
 * DAMAGES (INCLUDING, BUT NOT LIMITED TO, PROCUREMENT OF
 * SUBSTITUTE GOODS OR SERVICES; LOSS OF USE, DATA, OR PROFITS; OR
 * BUSINESS INTERRUPTION) HOWEVER CAUSED AND ON ANY THEORY OF
 * LIABILITY, WHETHER IN CONTRACT, STRICT LIABILITY, OR TORT
 * (INCLUDING NEGLIGENCE OR OTHERWISE) ARISING IN ANY WAY OUT OF
 * THE USE OF THIS SOFTWARE, EVEN IF ADVISED OF THE POSSIBILITY OF
 * SUCH DAMAGE.
 */
#include "box/lua/misc.h"

#include "fiber.h" /* fiber->gc() */
#include <small/region.h>
#include "lua/utils.h"
#include "lua/msgpack.h"

#include "box/box.h"
#include "box/port.h"
#include "box/lua/tuple.h"

/** {{{ Miscellaneous utils **/

char *
lbox_encode_tuple_on_gc(lua_State *L, int idx, size_t *p_len)
{
	struct region *gc = &fiber()->gc;
	size_t used = region_used(gc);
	struct mpstream stream;
	mpstream_init(&stream, gc, region_reserve_cb, region_alloc_cb,
			luamp_error, L);
	luamp_encode_tuple(L, luaL_msgpack_default, &stream, idx);
	mpstream_flush(&stream);
	*p_len = region_used(gc) - used;
	return (char *) region_join_xc(gc, *p_len);
}

/* }}} */

/** {{{ Lua/C implementation of index:select(): used only by Vinyl **/

static inline void
lbox_port_to_table(lua_State *L, struct port *port)
{
<<<<<<< HEAD
	lua_createtable(L, port->size, 0);
	struct port_entry *entry = port->first;
	for (size_t i = 0 ; i < port->size; i++) {
		lbox_pushtuple(L, entry->tuple);
=======
	lua_createtable(L, port_buf->size, 0);
	struct port_buf_entry *entry = port_buf->first;
	for (size_t i = 0 ; i < port_buf->size; i++) {
		luaT_pushtuple(L, entry->tuple);
>>>>>>> bd394764
		lua_rawseti(L, -2, i + 1);
		entry = entry->next;
	}
}

static int
lbox_select(lua_State *L)
{
	if (lua_gettop(L) != 6 || !lua_isnumber(L, 1) || !lua_isnumber(L, 2) ||
		!lua_isnumber(L, 3) || !lua_isnumber(L, 4) || !lua_isnumber(L, 5)) {
		return luaL_error(L, "Usage index:select(iterator, offset, "
				  "limit, key)");
	}

	uint32_t space_id = lua_tointeger(L, 1);
	uint32_t index_id = lua_tointeger(L, 2);
	int iterator = lua_tointeger(L, 3);
	uint32_t offset = lua_tointeger(L, 4);
	uint32_t limit = lua_tointeger(L, 5);

	size_t key_len;
	const char *key = lbox_encode_tuple_on_gc(L, 6, &key_len);

	struct port port;
	port_create(&port);
	if (box_select((struct port *) &port, space_id, index_id, iterator,
			offset, limit, key, key + key_len) != 0) {
<<<<<<< HEAD
		port_destroy(&port);
		return lbox_error(L);
=======
		port_buf_destroy(&port);
		return luaT_error(L);
>>>>>>> bd394764
	}

	/*
	 * Lua may raise an exception during allocating table or pushing
	 * tuples. In this case `port' definitely will leak. It is possible to
	 * wrap lbox_port_to_table() to pcall(), but it was too expensive
	 * for this binding according to our benchmarks (~5% decrease).
	 * However, we tried to simulate this situation and LuaJIT finalizers
	 * table always crashed the first (can't be fixed with pcall).
	 * https://github.com/tarantool/tarantool/issues/1182
	 */
	lbox_port_to_table(L, &port);
	port_destroy(&port);
	return 1; /* lua table with tuples */
}

/* }}} */

void
box_lua_misc_init(struct lua_State *L)
{
	static const struct luaL_reg boxlib_internal[] = {
		{"select", lbox_select},
		{NULL, NULL}
	};

	luaL_register(L, "box.internal", boxlib_internal);
	lua_pop(L, 1);
}<|MERGE_RESOLUTION|>--- conflicted
+++ resolved
@@ -62,17 +62,10 @@
 static inline void
 lbox_port_to_table(lua_State *L, struct port *port)
 {
-<<<<<<< HEAD
 	lua_createtable(L, port->size, 0);
 	struct port_entry *entry = port->first;
 	for (size_t i = 0 ; i < port->size; i++) {
-		lbox_pushtuple(L, entry->tuple);
-=======
-	lua_createtable(L, port_buf->size, 0);
-	struct port_buf_entry *entry = port_buf->first;
-	for (size_t i = 0 ; i < port_buf->size; i++) {
 		luaT_pushtuple(L, entry->tuple);
->>>>>>> bd394764
 		lua_rawseti(L, -2, i + 1);
 		entry = entry->next;
 	}
@@ -100,13 +93,8 @@
 	port_create(&port);
 	if (box_select((struct port *) &port, space_id, index_id, iterator,
 			offset, limit, key, key + key_len) != 0) {
-<<<<<<< HEAD
 		port_destroy(&port);
-		return lbox_error(L);
-=======
-		port_buf_destroy(&port);
 		return luaT_error(L);
->>>>>>> bd394764
 	}
 
 	/*
