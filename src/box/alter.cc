--- conflicted
+++ resolved
@@ -1684,14 +1684,10 @@
 		struct space_def *def =
 			space_def_new_from_tuple(new_tuple, ER_CREATE_SPACE,
 						 region);
-<<<<<<< HEAD
-=======
+		auto def_guard =
+			make_scoped_guard([=] { space_def_delete(def); });
 		access_check_ddl(def->name, def->id, def->uid, SC_SPACE,
 				 PRIV_C, true);
->>>>>>> 2b573166
-		auto def_guard =
-			make_scoped_guard([=] { space_def_delete(def); });
-		access_check_ddl(def->name, def->uid, SC_SPACE, PRIV_C, true);
 		RLIST_HEAD(empty_list);
 		struct space *space = space_new_xc(def, &empty_list);
 		/**
@@ -1828,14 +1824,10 @@
 		struct space_def *def =
 			space_def_new_from_tuple(new_tuple, ER_ALTER_SPACE,
 						 region);
-<<<<<<< HEAD
-=======
+		auto def_guard =
+			make_scoped_guard([=] { space_def_delete(def); });
 		access_check_ddl(def->name, def->id, def->uid, SC_SPACE,
 				 PRIV_A, true);
->>>>>>> 2b573166
-		auto def_guard =
-			make_scoped_guard([=] { space_def_delete(def); });
-		access_check_ddl(def->name, def->uid, SC_SPACE, PRIV_A, true);
 		if (def->id != space_id(old_space))
 			tnt_raise(ClientError, ER_ALTER_SPACE,
 				  space_name(old_space),
